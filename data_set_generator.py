--- conflicted
+++ resolved
@@ -82,9 +82,6 @@
                 graph[node_a][node_b] = weight
                 graph[node_b][node_a] = weight
 
-<<<<<<< HEAD
-    return graph
-=======
     return graph
 
 
@@ -147,5 +144,4 @@
     if not (0 <= args.e <= 1):
         parser.error("argument -e: the probability must be in the range of [0, 1]")
 
-    convert_to_dot(make_demo_graph(args.a, args.min, args.max, args.e, args.l, args.s), args.file)
->>>>>>> f915604a
+    convert_to_dot(make_demo_graph(args.a, args.min, args.max, args.e, args.l, args.s), args.file)