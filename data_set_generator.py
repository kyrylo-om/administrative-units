--- conflicted
+++ resolved
@@ -4,17 +4,11 @@
 
 import random
 from faker import Faker
-<<<<<<< HEAD
-
-def make_demo_graph(amount: int = 5, minimum: float = 0.1, maximum: float = 10.0,
-        extra_edges_prob: float = 0.0001, node_labels: bool = False) -> dict[str, dict[str, float]]:
-=======
 import argparse
 
 
 def make_demo_graph(amount: int = 5, minimum: float = 0.1, maximum: float = 10.0,
                     extra_edges_prob: float = 0.0001, node_labels: bool = False, seed: int = None) -> dict[str, dict[str, float]]:
->>>>>>> d0256a0d
     """
     Generate a connected, undirected weighted graph with optional extra edges.
 
@@ -22,17 +16,10 @@
         amount (int): The number of nodes the graph will have.
         minimum (float): The minimum value (distance) an edge can have.
         maximum (float): The maximum value (distance) an edge can have.
-<<<<<<< HEAD
-        extra_edges_prob (float): Probability of adding an additional edge
-        beyond the minimum spanning tree.
-        node_labels (bool): Determines whether nodes should have generated labels.
-        If False, nodes will be represented as numbers, if True - as randomly generated strings.
-=======
         extra_edges_prob (float): Probability of adding an additional edge beyond the minimum spanning tree.
         node_labels (bool): Determines whether nodes should have generated labels.
         If False, nodes will be represented as numbers, if True - as randomly generated strings.
         seed (int): A seed value for reproducibility. If None, randomness will vary on each run.
->>>>>>> d0256a0d
 
     Returns:
         dict: A dictionary where keys are node names (strings) and values are dictionaries
@@ -51,23 +38,6 @@
     if amount > 1800 and node_labels is True:
         raise ValueError("There are not enough unique cities' names.")
 
-<<<<<<< HEAD
-    #Initialize graph
-    if node_labels:
-        #make Faker class variable
-        fake = Faker('uk_UA')
-
-        graph = {fake.unique.city(): {}
-                 for _ in range(amount)}
-    else:
-        graph = {f"{i}": {} for i in range(amount)}
-
-    nodes = list(graph.keys())
-
-    #Ensure graph is connected using a minimum spanning tree approach
-    available_nodes = set(nodes)
-    connected_nodes = {nodes.pop(0)}  # Start with the first node
-=======
     # Set the random seed
     if seed is not None:
         random.seed(seed)
@@ -85,7 +55,6 @@
     # Ensure graph is connected using a minimum spanning tree approach
     available_nodes = nodes
     connected_nodes = [nodes.pop(0)]  # Start with the first node
->>>>>>> d0256a0d
 
     while available_nodes:
         from_node = random.choice(connected_nodes)
@@ -103,11 +72,7 @@
         connected_nodes.append(to_node)
         available_nodes.remove(to_node)
 
-<<<<<<< HEAD
-    #Add random extra edges based on probability
-=======
     # Add random extra edges based on probability
->>>>>>> d0256a0d
     for node_a in graph:
         for node_b in graph:
             if node_a == node_b or node_b in graph[node_a]:
@@ -117,9 +82,6 @@
                 graph[node_a][node_b] = weight
                 graph[node_b][node_a] = weight
 
-<<<<<<< HEAD
-    return graph
-=======
     return graph
 
 
@@ -182,5 +144,4 @@
     if not (0 <= args.e <= 1):
         parser.error("argument -e: the probability must be in the range of [0, 1]")
 
-    convert_to_dot(make_demo_graph(args.a, args.min, args.max, args.e, args.l, args.s), args.file)
->>>>>>> d0256a0d
+    convert_to_dot(make_demo_graph(args.a, args.min, args.max, args.e, args.l, args.s), args.file)