--- conflicted
+++ resolved
@@ -1,20 +1,15 @@
 """
 A module for clustering settlements into administrative units.
 """
-<<<<<<< HEAD
+
+
 from collections import defaultdict
-=======
-
 from pyvis.network import Network
-import random
-
-
 import argparse
 import os
 import random
 import webbrowser
 
->>>>>>> f915604a
 
 def read_file(file_name: str) -> dict[str, dict[str, float]]:
     """
@@ -39,8 +34,26 @@
     pass
 
 
-
-def calculate_modularity(graph: dict[str, dict[str, float]],
+def louvain_algorithm(graph: dict[str, dict[str, float]], 
+                      modularity_gain_threshold: float = 0.0001) -> list[dict[str, set[str]]]:
+    """
+    Perform community detection on a graph using the Louvain algorithm.
+
+    The Louvain algorithm optimizes modularity in two phases:
+    1. Phase 1: Nodes are iteratively moved between communities to maximize modularity.
+
+    Args:
+        graph (Dict[str, Dict[str, float]]): The input graph represented as an adjacency dictionary.
+            Each node maps to a dictionary of its neighbors with edge weights.
+        modularity_gain_threshold (float, optional): The minimum modularity gain required to move a
+            node to another community. Default is 0.0001.
+
+    Returns:
+        List[Dict[str, Union[Set[str]]]]: A list of clusters, where each cluster is represented
+            as a dictionary containing the set of nodes in that cluster.
+    """
+    
+    def calculate_modularity(graph: dict[str, dict[str, float]],
                          communities: dict[str, set[str]],
                          total_weight: float) -> float:
     """
@@ -65,25 +78,7 @@
         degree = sum(sum(graph[u].values()) for u in community)
         modularity += in_degree / (2 * total_weight) - (degree / (2 * total_weight)) ** 2
     return modularity
-
-def louvain_algorithm(graph: dict[str, dict[str, float]], 
-                      modularity_gain_threshold: float = 0.0001) -> list[dict[str, set[str]]]:
-    """
-    Perform community detection on a graph using the Louvain algorithm.
-
-    The Louvain algorithm optimizes modularity in two phases:
-    1. Phase 1: Nodes are iteratively moved between communities to maximize modularity.
-
-    Args:
-        graph (Dict[str, Dict[str, float]]): The input graph represented as an adjacency dictionary.
-            Each node maps to a dictionary of its neighbors with edge weights.
-        modularity_gain_threshold (float, optional): The minimum modularity gain required to move a
-            node to another community. Default is 0.0001.
-
-    Returns:
-        List[Dict[str, Union[Set[str]]]]: A list of clusters, where each cluster is represented
-            as a dictionary containing the set of nodes in that cluster.
-    """
+    
     communities = {node: {node} for node in graph}
     node_to_community = {node: node for node in graph}
     total_weight = sum(sum(edges.values()) for edges in graph.values()) / 2
@@ -150,7 +145,6 @@
         clusters.append({'nodes': community})
 
     return clusters
-
 
 
 def kmedoids_clustering(graph: dict[str, dict[str, float]], num_of_clusters: int) -> list[dict[str, dict[str, float]]]:
