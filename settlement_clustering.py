"""
A module for clustering settlements into administrative units.
"""
<<<<<<< HEAD
import time
import os
import webbrowser
import random
def read_file(file_name: str) -> dict[str, dict[str, float]]:
=======


from collections import defaultdict
from pyvis.network import Network
import argparse
import os
import random
import numpy as np
import webbrowser


def read_file(file_name: str) -> dict[str, dict[str, float]] | str:
>>>>>>> c8afd906
    """
    Reads the graph from file.

    The graph has the following structure:

    graph <name> {
        Node1 -- Node2 [distance=Value];
        ...
    }

    Args:
        file_name (str): Path to the `.dot` file.

    Returns:
        dict[str, dict[str, float]]: The graph as an adjacency list.

    Example:
    >>> example_file = "datasets/example.dot"
    >>> with open(example_file, "w") as f:
    ...     _ = f.write("graph example {\\n")
    ...     _ = f.write("   A -- B [distance=5.0];\\n")
    ...     _ = f.write("   B -- C [distance=7.2];\\n")
    ...     _ = f.write("   A -- C [distance=8.0];\\n")
    ...     _ = f.write("}\\n")
    >>> read_file(example_file)
    {'A': {'B': 5.0, 'C': 8.0}, 'B': {'A': 5.0, 'C': 7.2}, 'C': {'B': 7.2, 'A': 8.0}}

    >>> example_file = "datasets/invalid_format.dot"
    >>> with open(example_file, "w") as f:
    ...     _ = f.write("{\\n")
    ...     _ = f.write("   A -- B [distance=5.0];\\n")
    ...     _ = f.write("}\\n")
    >>> try:
    ...     read_file(example_file)
    ... except ValueError as e:
    ...     print(e)
    File must start with 'graph <name> {'.

    >>> example_file = "datasets/invalid_distance.dot"
    >>> with open(example_file, "w") as f:
    ...     _ = f.write("graph example {\\n")
    ...     _ = f.write("   A -- B []\\n")
    ...     _ = f.write("}\\n")
    >>> try:
    ...     read_file(example_file)
    ... except ValueError as e:
    ...     print(e)
    Incorrect line format: 'A -- B []'

    >>> try:
    ...     read_file("nonexistent.dot")
    ... except FileNotFoundError as e:
    ...     print(e)
    File 'nonexistent.dot' not found.
    """
    # Check file extension
    if not file_name.endswith(".dot"):
        return "File must have a .dot extension."

    # Try to open the file
    try:
        with open(file_name, "r", encoding="utf-8") as file:
            lines = file.readlines()
    except FileNotFoundError:
        return f"File '{file_name}' not found."
    except IOError:
        return f"Error reading the file '{file_name}'."

    # Check the format of the first and last lines
    if not lines[0].strip().startswith("graph ") or not lines[0].strip().endswith("{"):
        return "File must start with 'graph <name> {'."
    if not lines[-1].strip() == "}":
        return "File must end with '}'."
    graph = {}

    # Process graph lines
    for line in lines[1:-1]:
        line = line.strip()
        if (
            not line
            or "--" not in line
            or "[distance=" not in line
            or not line.endswith("];")
        ):
            return f"Incorrect line format: '{line}'"

        # Parse the line
        try:
            parts = line.split("--")
            node1 = parts[0].strip()
            right_part = parts[1].strip()
            node2, distance_part = right_part.split("[distance=")
            node2 = node2.strip()
            distance = float(distance_part.rstrip("];").strip())
        except (ValueError, TypeError, IndexError) as e:
            return f"Error in line '{line}': {e}"
        # Add edges to the graph
        if node1 not in graph:
            graph[node1] = {}
        if node2 not in graph:
            graph[node2] = {}

        # The graph is undirected
        graph[node1][node2] = distance
        graph[node2][node1] = distance

    return graph


def validator(graph: dict[str, dict[str, float]]) -> bool | str:
    '''
    Reads the graph, and check if it the length of the graph is non-negative,
    completely not isolated, and connected

    The graph has the following structure:
    {
        settlement_name: {neighbour_settlement: distance}
    }

    Example:
    {
        Lviv: {Bruhovychi: 50, Novoyavorivsk: 100},
        Bruhovychi: {Lviv: 50},
        Novoyavorivsk: {Lviv: 100}
    }

    :param graph: dict, the graph gotten by read_file function.
    :return: bool, if allright -> True, else -> False.
    >>> validator({\
        "Lviv": {"Bruhovychi": 50, "Novoyavorivsk": 100},\
        "Bruhovychi": {"Lviv": 50},\
        "Novoyavorivsk": {"Lviv": 100}\
    })
    True
    >>> validator({\
        "Lviv": {"Bruhovychi": -50, "Novoyavorivsk": 100},\
        "Bruhovychi": {"Lviv": 50},\
        "Novoyavorivsk": {"Lviv": 100}\
    })
    'Some of values have negative lenth or == 0'
    >>> validator({\
        'Lviv': {'Bruhovychi': 50, 'Novoyavorivsk': 100},\
        'Novoyavorivsk': {'Lviv': 100}\
    })
    'Graph is isolated'
    >>> validator({\
        'Lviv': {'Bruhovychi': 50, 'Novoyavorivsk': 100},\
        'Novoyavorivsk': {'Lviv': 90},\
        'Bruhovychi': {'Lviv': 50}\
    })
    'The graph must be symmetric'
    >>> validator({\
        'Lviv': {},\
        'Novoyavorivsk': {'Lviv': 90},\
        'Bruhovychi': {'Lviv': 50}\
    })
    'Graph is isolated'
    >>> validator({\
        'Lviv': {'Bruhovychi': 50, 'Novoyavorivsk': 100},\
        "Bruhovychi": {"Lviv": 50, "Hutir": 100},\
        "Novoyavorivsk": {"Lviv": 100},\
        "Hutir": {"Bruhovychi": 100, "Donetsk": 1000},\
        "Donetsk": {}\
    })
    'Graph is isolated'
    >>> validator({})
    'Graph is empty'
    >>> validator({\
    "Lviv": {"Bruhovychi": 50, "Novoyavorivsk": 100},\
    "Bruhovychi": {"Lviv": 50, "Novoyavorivsk": 60},\
    "Novoyavorivsk": {"Lviv": 100, "Bruhovychi": 60},\
    "Hutir": {"Donetsk": 1000},\
    "Donetsk": {"Hutir": 1000}\
    })
    'The graph is not connected - some nodes cannot be reached'
    '''
    if not isinstance(graph, dict) or\
    any(not isinstance(neighbors, dict) for neighbors in graph.values()):
        return 'Graph is not dict type or values in graph is not dict type'

    if graph == {}:
        return 'Graph is empty'

    for key, values in graph.items():
        for distance in values.values():
            if distance <= 0:
                return 'Some of values have negative lenth or == 0'

    all_nodes = set(graph.keys())
    for neighbors in graph.values():
        all_nodes.update(neighbors.keys())

    for node in all_nodes:
        if node not in graph or not graph.get(node, {}):
            return 'Graph is isolated'

    for node, connections in graph.items():
        for neighbor, distance in connections.items():
            if not graph or not distance or graph[neighbor].get(node) != distance:
                return 'The graph must be symmetric'

    distances = dijkstra(graph, node)
    if any(dist == float('inf') for dist in distances.values()):
        return 'The graph is not connected - some nodes cannot be reached'

    return True


def dijkstra(graph:dict[str, dict[str, float]], start_node:str) ->dict[str,float]:
    """
    Compute shortest paths from the start_node to all other nodes using Dijkstra's algorithm.

    Args:
        graph_dict (dict): Adjacency dictionary representing the graph.
        start_node (str): The starting node for Dijkstra's algorithm.

    Returns:
        dict: Shortest distances from start_node to all other nodes.

    Example:
        >>> graph_dict = {
        ...     '0': {'4': 4.94, '3': 4.83},
        ...     '1': {'4': 9.68},
        ...     '2': {'4': 4.72, '3': 8.66},
        ...     '3': {'2': 8.66, '0': 4.83},
        ...     '4': {'0': 4.94, '2': 4.72, '1': 9.68},
        ... }
        >>> expected = {'0': 0, '1': 14.62, '2': 9.66, '3': 4.83, '4': 4.94}
        >>> dijkstra_no_heapq(graph_dict, '0') == expected
        True
    """
    distances = {node: float('inf') for node in graph}
    distances[start_node] = 0
    unvisited = set(graph.keys())

    while unvisited:
        current_node = min(unvisited, key=lambda node: distances[node])

        if distances[current_node] == float('inf'):
            break

        unvisited.remove(current_node)

        for neighbor, weight in graph[current_node].items():
            if neighbor in unvisited:
                new_distance = distances[current_node] + weight
                if new_distance < distances[neighbor]:
                    distances[neighbor] = round(new_distance,2)

    return distances

def compute_distance_matrix(graph:dict[str, dict[str, float]]) -> list[list]:
    """
    Compute the pairwise distance matrix using Dijkstra's algorithm.

    Args:
        graph (dict): Adjacency dictionary representing the graph.

    Returns:
        tuple: A tuple containing:
               - List of nodes in sorted order.
               - 2D NumPy array representing the pairwise distance matrix.

    Example:
        >>> graph_dict = {
        ...     '0': {'4': 4.94, '3': 4.83},
        ...     '1': {'4': 9.68},
        ...     '2': {'4': 4.72, '3': 8.66},
        ...     '3': {'2': 8.66, '0': 4.83},
        ...     '4': {'0': 4.94, '2': 4.72, '1': 9.68},
        ... }
        >>> nodes, matrix = compute_distance_matrix(graph_dict)
        >>> nodes
        ['0', '1', '2', '3', '4']
        >>> matrix
        array([[ 0.  , 14.62,  9.66,  4.83,  4.94],
               [14.62,  0.  , 14.4 , 19.45,  9.68],
               [ 9.66, 14.4 ,  0.  ,  8.66,  4.72],
               [ 4.83, 19.45,  8.66,  0.  ,  9.77],
               [ 4.94,  9.68,  4.72,  9.77,  0.  ]])
        >>> graph_dict = {
        ...     'Lviv': {'Rivne': 4.94, 'Dnipro': 4.83},
        ...     'Kyiv': {'Rivne': 9.68},
        ...     'Kharkiv': {'Rivne': 4.72, 'Dnipro': 8.66},
        ...     'Dnipro': {'Kharkiv': 8.66, 'Lviv': 4.83},
        ...     'Rivne': {'Lviv': 4.94, 'Kharkiv': 4.72, 'Kyiv': 9.68},
        ... }
        >>> nodes, matrix = compute_distance_matrix(graph_dict)
        >>> nodes
        ['Dnipro', 'Kharkiv', 'Kyiv', 'Lviv', 'Rivne']
        >>> matrix
        array([[ 0.  ,  8.66, 19.45,  4.83,  9.77],
               [ 8.66,  0.  , 14.4 ,  9.66,  4.72],
               [19.45, 14.4 ,  0.  , 14.62,  9.68],
               [ 4.83,  9.66, 14.62,  0.  ,  4.94],
               [ 9.77,  4.72,  9.68,  4.94,  0.  ]])
    """
    nodes = sorted(graph.keys())
    num_nodes = len(nodes)
    node_indices = {node: i for i, node in enumerate(nodes)}

    distance_matrix = np.zeros((num_nodes, num_nodes))

    for node in nodes:
        distances = dijkstra(graph, node)
        for target_node, distance in distances.items():
            i, j = node_indices[node], node_indices[target_node]
            distance_matrix[i][j] = distance

    return nodes, np.round(distance_matrix, 2)


def kmedoids_clustering(graph: dict[str, dict[str, float]],\
                     num_of_clusters: int, max_iter:int=100) -> list[dict[str, dict[str, float]]]:
    """
    An algorithm for clustering with a predetermined number of clusters - k-medoids clustering.

    :param graph: dict, The graph of nodes.
    :param num_of_clusters: int, The number of clusters the nodes have to be divided to.
    :param max_iter: int: Maximum number of iterations.
    :return: list, The nodes divided to clusters (each cluster is an element of the list).
    """
    nodes, distance_matrix = compute_distance_matrix(graph)
    n = len(nodes)

    # medoids = random.sample(range(n), num_of_clusters)

    medoids = [random.sample(range(n), 1)[0]]
    for _ in range(num_of_clusters-1):
        distance_to_nearest_medoid = [
            min(distance_matrix[node][medoid] for medoid in medoids)**2
            for node in range(n)
        ]
        probabilities = [d / sum(distance_to_nearest_medoid)
                        for d in distance_to_nearest_medoid]
        next_medoid = np.argmax(probabilities)
        medoids.append(next_medoid)

    for _ in range(max_iter):

        clusters = {medoid: [] for medoid in medoids}
        labels = [0]*n

        for i in range(n):
            medoids_distance=[distance_matrix[i][medoid] for medoid in medoids]
            closest_medoid = medoids[np.argmin(medoids_distance)]
            clusters[closest_medoid].append(i)
            labels[i] = closest_medoid

        new_medoids = []
        for cluster in clusters.values():
            total_distance=[
                sum(distance_matrix[node][other] for other in cluster)  for node in cluster
            ]
            new_medoids.append(cluster[np.argmin(total_distance)])

        if set(medoids) == set(new_medoids):
            break

        medoids = new_medoids

    output_clustering = []
    for medoid in clusters:
        cluster = {}
        cluster['center']=nodes[medoid]
        cluster['nodes'] = {nodes[index] for index,j in enumerate(labels) if j == medoid}
        output_clustering.append(cluster)

    return output_clustering


def find_optimal_cluster_count(graph: dict[str, dict[str, float]]) -> int:
    """
    Finds the optimal number of clusters using the Elbow method.

    :param graph: dict, The graph to find optimal number of clusters for.
    :return: int, The optimal number of clusters.
    """
    wcss = []

    for i in range(1, len(graph) + 1):
        clusters = kmedoids_clustering(graph, i)
        distances_sum = 0
        for cluster in clusters:
            cluster_nodes = {key: value for key, value in graph.items() if key in cluster['nodes']}
            distances_sum += sum(d**2 for d in dijkstra(cluster_nodes, cluster['center']).values())

        wcss.append(distances_sum)

    median = sum(wcss) / len(wcss)

    optimal_count = 0
    min_diff = float('inf')
    for x in wcss:
        if abs(median - x) < min_diff:
            min_diff = abs(median - x)
            optimal_count += 1
        else:
            break

    return optimal_count


def louvain_algorithm(graph: dict[str, dict[str, float]],
                      modularity_gain_threshold: float = 0.0001) -> list[dict[str, set[str]]]:
    """
    Perform community detection on a graph using the Louvain algorithm.

    The Louvain algorithm optimizes modularity in two phases:
    1. Phase 1: Nodes are iteratively moved between communities to maximize modularity.

    Args:
        graph (Dict[str, Dict[str, float]]): The input graph represented as an adjacency dictionary.
            Each node maps to a dictionary of its neighbors with edge weights.
        modularity_gain_threshold (float, optional): The minimum modularity gain required to move a
            node to another community. Default is 0.0001.

    Returns:
        List[Dict[str, Union[Set[str]]]]: A list of clusters, where each cluster is represented
            as a dictionary containing the set of nodes in that cluster.
    """

    def calculate_modularity(graph: dict[str, dict[str, float]],
                         communities: dict[str, set[str]],
                         total_weight: float) -> float:
        """
        Calculate the modularity of the given graph and its partition into communities.

        Modularity is a measure of the quality of a graph partition, where higher values indicate
        better-defined communities.

        Args:
            graph (Dict[str, Dict[str, float]]): The input graph represented as an adjacency dictionary.
                Each node maps to a dictionary of its neighbors with edge weights.
            communities (Dict[str, Set[str]]): A dictionary where each key represents a community
                and the value is the set of nodes in that community.
            total_weight (float): The total weight of all edges in the graph.

        Returns:
            float: The modularity of the partition.
        """
        modularity = 0
        for community in communities.values():
            in_degree = sum(graph[u][v] for u in community for v in community if v in graph[u])
            degree = sum(sum(graph[u].values()) for u in community)
            modularity += in_degree / (2 * total_weight) - (degree / (2 * total_weight)) ** 2
        return modularity

    communities = {node: {node} for node in graph}
    node_to_community = {node: node for node in graph}
    total_weight = sum(sum(edges.values()) for edges in graph.values()) / 2

    while True:
        improvement = False  # Reset improvement flag at the start of each iteration
        initial_modularity = calculate_modularity(graph, communities, total_weight)

        for node in graph:
            current_community = node_to_community[node]
            best_community = current_community
            best_modularity_gain = 0

            # Temporarily remove the node from its community
            communities[current_community].remove(node)
            if not communities[current_community]:
                del communities[current_community]

            # Check modularity gain for moving the node to neighboring communities
            neighbor_communities = defaultdict(float)
            for neighbor, weight in graph[node].items():
                neighbor_community = node_to_community[neighbor]
                neighbor_communities[neighbor_community] += weight

            for neighbor_community, edge_weight in neighbor_communities.items():
                if neighbor_community not in communities:
                    continue
                community_degree = sum(sum(graph[u].values()) for u in communities[neighbor_community])
                node_degree = sum(graph[node].values())
                modularity_gain = edge_weight / total_weight - (community_degree * node_degree) / (2 * total_weight ** 2)

                if modularity_gain > best_modularity_gain:
                    best_modularity_gain = modularity_gain
                    best_community = neighbor_community

            # Move the node to the best community if the modularity gain is significant
            if best_modularity_gain > modularity_gain_threshold:
                improvement = True
                communities.setdefault(best_community, set()).add(node)
                node_to_community[node] = best_community
            else:
                # Return the node to its original community
                communities.setdefault(current_community, set()).add(node)
                node_to_community[node] = current_community

        # Calculate new modularity and check for convergence
        new_modularity = calculate_modularity(graph, communities, total_weight)
        if not improvement or abs(new_modularity - initial_modularity) < modularity_gain_threshold:
            break

    # # Phase 2: Aggregate the graph
    # new_graph = defaultdict(lambda: defaultdict(float))
    # for community, nodes in communities.items():
    #     for u in nodes:
    #         for v, weight in graph[u].items():
    #             if node_to_community[v] == community:
    #                 new_graph[community][community] += weight / 2
    #             else:
    #                 new_graph[community][node_to_community[v]] += weight

    # Prepare clusters for visualization
    clusters = []
    for community in communities.values():
        clusters.append({'nodes': community})

    return clusters


def kmedoids_clustering(graph: dict[str, dict[str, float]], num_of_clusters: int) -> list[dict[str, dict[str, float]]]:
    """
    An algorithm for clustering with a predetermined number of clusters - k-medoids clustering.

    :param graph: dict, The graph of nodes.
    :param num_of_clusters: int, The number of clusters the nodes have to be divided to.
    :return: list, The nodes divided to clusters (each cluster is an element of the list).
    """
    pass


def print_clusters(clustered_graph):
    """
    visualisation of clustering in terminal
    """
    result = ""
    result += "=" * 40
    result += "\nClustering Results:\n"
    result += "=" * 40
    num = 1
    for cluster in clustered_graph:
        if 'center' in cluster:
            centre = cluster['center']
            result += f"\n\nCluster {num} (central node: {centre})\n"
        else:
            result += f"\n\nCluster {num}:\n"
        nodes = cluster['nodes']
        for node in nodes:
            result += f"\n  - {node}"
        num += 1
        result += "\n\n"
        result += "=" * 40
        return result

def command_line_interface():
    """
    The function for handling interaction with the user. For example: how many clusters
    should there be in the result, or blank.

    Launches all other functions.

    :return: None
    """
    default_time_delay = 0.035
    def smooth_text(text:str,delay, ending = False): #function for smoothly appearing text
        """
        function that smooth_texts text in terminal not instantly but with small time sleep
        so that this text smooth_texting process can be beautiful
        """
        for i, char in enumerate(text):
            if i == len(text)-1:
                if ending == True:
                    print(char,flush=True, end = "")
                    time.sleep(delay)
            else:
                print(char,end="",flush=True)
                time.sleep(delay)
    #introduction of the program to user
    smooth_text("Hello, my dear friend!!\nThis program can help if you want to do some clustering with your data",default_time_delay)
    smooth_text("Here is some main requirements:\nFile(with data to cluster) format should be .dot",default_time_delay)
    smooth_text("Also we need your data to be like this:\ngraph\nA — B [distance]",default_time_delay)
    smooth_text("B — C [distance]",default_time_delay)
    smooth_text("A — C [distance]",default_time_delay)
    smooth_text("Where 'A','B','C' - names of the nodes\ndistance - distance between those nodes\nIn addition, whenever you want to quit - just type \"quit\"",default_time_delay)
    smooth_text("write path to file here",default_time_delay)
    #check file
    path_name = input("path to file:")
    graph = read_file(path_name)        
    check_file_content = validator(graph)
    while isinstance(check_file_content, str):
        smooth_text("Please try again",default_time_delay)
        path_name = input("path to file:")
        if path_name == "quit":
            exit()
        graph = read_file(path_name)        
        check_file_content = validator(graph)
        if check_file_content == "quit":
            exit()

    smooth_text("Also please type number of clusters that you want to recieve. Number can be from 1 to 100. If it doesn't matter for you type \"0\"",default_time_delay)
    number_of_clusters = input("Please type the number of clusters and 0 if it doesn't matter:")
    while number_of_clusters != 0 and number_of_clusters < 1 and number_of_clusters > 100 and number_of_clusters != "quit" :
        smooth_text("sorry but it seems you put invalid number of clusters, please try again",default_time_delay)
        number_of_clusters = input("Please type the number of clusters and 0 if it doesn't matter:")
    if number_of_clusters == "quit":
        exit()
    #choosing algorithm depending on number of clusters
    if number_of_clusters == 0:
        smooth_text("Also you may choose which algorithm to choose\n>>>>>>k_medoids\n>>>>>>louvain",default_time_delay)
        smooth_text("type \"k\" to use k_medoids, \"l\" to use louvain and \"n\" if it doesn't matter",default_time_delay)
        alg_choice = input(smooth_text("choose algorithm:",default_time_delay))
        while alg_choice != "l" and alg_choice != "n" and alg_choice != "k" and alg_choice != "quit":
                smooth_text("sorry but your input is invalid, choose the algorithm by typing one english letter: l,k,n or quit to exit")
                alg_choice = input(smooth_text("choose algorithm:",default_time_delay))
        if alg_choice == "k":
            result_of_clustering = kmedoids_clustering(graph)
        elif alg_choice == "l":
            result_of_clustering == louvain_algorithm(graph)
        elif alg_choice == "n":
            alg = 0
            alg = random.randint(1,2)
            if alg == 1:
                result_of_clustering = kmedoids_clustering(graph)
            else:
                result_of_clustering == louvain_algorithm(graph)
        elif alg_choice == "quit":
            exit() 
    if number_of_clusters > 1 and number_of_clusters < 100:
        result_of_clustering = []
        result_of_clustering = kmedoids_clustering((graph), number_of_clusters)
    # visualisation of result
    smooth_text("Clustering is done! type \"term\" if you want to see the results in terminal and \"browser\"", default_time_delay)
    smooth_text("if you want to see the results using browser",default_time_delay)
    vis_choice = input(smooth_text("way of visualisation:",default_time_delay))
    while vis_choice != "browser" and vis_choice != "term":
        vis_choice = input(smooth_text("command not found, please choose the way to see the results:",default_time_delay))
    if vis_choice == "quit":
        exit()
    elif vis_choice == "term":
        smooth_text(print_clusters(result_of_clustering), default_time_delay)
    elif vis_choice == "browser":
        webbrowser.open(f"{os.getcwd()}\\graph.html")
    return smooth_text("Thank you for using our program! Have a great day!",default_time_delay)



print(command_line_interface())


def visualize(graph: dict[str, dict[str, float]], clusters: list[dict] = None) -> None:
    """
    Visualizes a weighted graph using the pyvis library. Optional parameter clusters: if not None,
    paints each node to a color corresponding to its cluster.

    :param graph: dict, The graph to visualize.
    :param clusters: list, Optional. A list of clusters of given graph.
    :return: None
    """
    node_clusters = {}
    central_nodes = set()

    if clusters:
        for cluster in clusters:
            for node in cluster["nodes"]:
                node_clusters[node] = clusters.index(cluster) + 1
                if "center" in cluster and cluster["center"] == node:
                    central_nodes.add(node)

    net = Network(notebook=True)

    added_nodes = []
    for node, edges in graph.items():
        title = f"Name: {node}" + (f"\nCluster: {node_clusters[node]}" if clusters else "") + f"\nConnections: {graph[node]}"
        net.add_node(node, size=40 if node in central_nodes else 20, group=node_clusters[node] if clusters else None,
                     title=title)
        added_nodes.append(node)
        for neighbour, distance in edges.items():
            if neighbour in added_nodes:
                if clusters:
                    net.add_edge(node, neighbour, width=distance / 2,
                                 color="gray" if node_clusters[neighbour] != node_clusters[node] else None)
                else:
                    net.add_edge(node, neighbour, width=distance / 2)

    net.force_atlas_2based()

    net.save_graph("graph.html")


def main():
    parser = argparse.ArgumentParser(
        prog="Settlement clustering",
        description='A module for clustering weighted graphs.',
        epilog="If you are unsure of what to do, run this script without arguments.",
        usage="settlement_clustering.py -f PATH [-a ALGORITHM] [-n NUM_OF_CLUSTERS] [-s SEED] [-v]")
    parser.add_argument('-f', help="path to the file to read your graph from (required)",
                        metavar="PATH", type=str)
    parser.add_argument('-a', metavar='ALGORITHM', type=int,
                        help="specifies the algorithm you want to use for clustering. "
                             "1 for k-medoids and 2 for Louvain method (-n must be void)",
                        default=None)
    parser.add_argument('-n', metavar='NUM_OF_CLUSTERS', type=int,
                        help="the number of clusters to divide your graph into, "
                             "if not specified will be determined automatically",
                        default=None)
    parser.add_argument('-s', help="the random seed to use for clustering, "
                                   "affects the choice of medoids in k-medoids algorithm",
                        default=None, type=int, metavar="SEED")
    parser.add_argument('-v', '--visualize', help="use to visualize the clustered graph",
                        default=None, action='store_true')

    args = parser.parse_args()

    if args.f is None and args.n is None and not args.visualize:
        command_line_interface()
    else:
        if not args.f:
            parser.error("the following argument is required: -f/--file")

        if args.n < 0:
            parser.error("argument -n: number of clusters cannot be less than zero.")
        elif args.n == 0:
            parser.error("argument -n: number of clusters cannot be zero. "
                         "Use without this argument to determine the number of clusters automatically.")

        if args.a and args.a not in (1, 2):
            parser.error("argument -a: value must be 1 or 2")

        if args.a == 2 and args.n is not None:
            parser.error("argument -n must be void if the chosen algorithm is Louvain")

        print("Reading file...\n")

        graph = read_file(args.f)
        print("Validating...\n")
        validating_result = validator(graph)
        if validating_result is not True:
            print(f"Validating failed: {validating_result}")

        if args.n > len(graph):
            parser.error("argument -n: number of clusters cannot be greater than node count.")

        if args.s:
            random.seed(args.s)

        if args.n is None:
            if args.a == 1:
                print("Finding optimal cluster count...")
                optimal_cluster_count = find_optimal_cluster_count(graph)
                print(f"Optimal cluster count: {optimal_cluster_count}\n")
                print("Running k-medoids algorithm...")
                clusters = kmedoids_clustering(graph, optimal_cluster_count)
            else:
                print("Running Louvain algorithm...\n")
                clusters = louvain_algorithm(graph)

        print("The result is:\n")
        # print_clusters(clusters)

        if args.visualize:
            print("Visualizing result...")
            visualize(graph, clusters)
            webbrowser.open(f"{os.getcwd()}\\graph.html")


if __name__ == "__main__":
    main()<|MERGE_RESOLUTION|>--- conflicted
+++ resolved
@@ -1,15 +1,9 @@
 """
 A module for clustering settlements into administrative units.
 """
-<<<<<<< HEAD
+
+
 import time
-import os
-import webbrowser
-import random
-def read_file(file_name: str) -> dict[str, dict[str, float]]:
-=======
-
-
 from collections import defaultdict
 from pyvis.network import Network
 import argparse
@@ -20,7 +14,6 @@
 
 
 def read_file(file_name: str) -> dict[str, dict[str, float]] | str:
->>>>>>> c8afd906
     """
     Reads the graph from file.
 
@@ -548,6 +541,18 @@
     pass
 
 
+def command_line_interface():
+    """
+    The function for handling interaction with the user. For example: how many clusters
+    should there be in the result, or blank.
+
+    Launches all other functions.
+
+    :return: None
+    """
+    pass
+
+
 def print_clusters(clustered_graph):
     """
     visualisation of clustering in terminal
@@ -604,14 +609,14 @@
     smooth_text("write path to file here",default_time_delay)
     #check file
     path_name = input("path to file:")
-    graph = read_file(path_name)        
+    graph = read_file(path_name)
     check_file_content = validator(graph)
     while isinstance(check_file_content, str):
         smooth_text("Please try again",default_time_delay)
         path_name = input("path to file:")
         if path_name == "quit":
             exit()
-        graph = read_file(path_name)        
+        graph = read_file(path_name)
         check_file_content = validator(graph)
         if check_file_content == "quit":
             exit()
@@ -634,16 +639,16 @@
         if alg_choice == "k":
             result_of_clustering = kmedoids_clustering(graph)
         elif alg_choice == "l":
-            result_of_clustering == louvain_algorithm(graph)
+            result_of_clustering = louvain_algorithm(graph)
         elif alg_choice == "n":
             alg = 0
             alg = random.randint(1,2)
             if alg == 1:
                 result_of_clustering = kmedoids_clustering(graph)
             else:
-                result_of_clustering == louvain_algorithm(graph)
+                result_of_clustering = louvain_algorithm(graph)
         elif alg_choice == "quit":
-            exit() 
+            exit()
     if number_of_clusters > 1 and number_of_clusters < 100:
         result_of_clustering = []
         result_of_clustering = kmedoids_clustering((graph), number_of_clusters)
@@ -660,11 +665,6 @@
     elif vis_choice == "browser":
         webbrowser.open(f"{os.getcwd()}\\graph.html")
     return smooth_text("Thank you for using our program! Have a great day!",default_time_delay)
-
-
-
-print(command_line_interface())
-
 
 def visualize(graph: dict[str, dict[str, float]], clusters: list[dict] = None) -> None:
     """
