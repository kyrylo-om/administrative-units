--- conflicted
+++ resolved
@@ -1,7 +1,7 @@
 """
 A module for clustering settlements into administrative units.
 """
-import numpy as np
+
 
 from collections import defaultdict
 from pyvis.network import Network
@@ -12,72 +12,117 @@
 import webbrowser
 
 
-def read_file(file_name: str) -> dict[str, dict[str, float]]:
+def read_file(file_name: str) -> dict[str, dict[str, float]] | str:
     """
     Reads the graph from file.
 
     The graph has the following structure:
-    {
-        settlement_name: {neighbour_settlement: distance}
+
+    graph <name> {
+        Node1 -- Node2 [distance=Value];
+        ...
     }
 
+    Args:
+        file_name (str): Path to the `.dot` file.
+
+    Returns:
+        dict[str, dict[str, float]]: The graph as an adjacency list.
+
     Example:
-    {
-        Lviv: {Bruhovychi: 50, Novoyavorivsk: 100},
-        Bruhovychi: {Lviv: 50},
-        Novoyavorivsk: {Lviv: 100}
-    }
-
-
-    :param file_name: str, The file to read the graph from.
-    :return: dict, The graph gotten from file.
-    """
-    pass
-
-def dijkstra(graph:dict[str, dict[str, float]], start_node:str) ->dict[str,float]:
-    """
-    Compute shortest paths from the start_node to all other nodes using Dijkstra's algorithm.
-
-    Args:
-        graph_dict (dict): Adjacency dictionary representing the graph.
-        start_node (str): The starting node for Dijkstra's algorithm.
-
-    Returns:
-        dict: Shortest distances from start_node to all other nodes.
-
-    Example:
-        >>> graph_dict = {
-        ...     '0': {'4': 4.94, '3': 4.83},
-        ...     '1': {'4': 9.68},
-        ...     '2': {'4': 4.72, '3': 8.66},
-        ...     '3': {'2': 8.66, '0': 4.83},
-        ...     '4': {'0': 4.94, '2': 4.72, '1': 9.68},
-        ... }
-        >>> expected = {'0': 0, '1': 14.62, '2': 9.66, '3': 4.83, '4': 4.94}
-        >>> dijkstra(graph_dict, '0') == expected
-        True
-    """
-    distances = {node: float('inf') for node in graph}
-    distances[start_node] = 0
-    unvisited = set(graph.keys())
-
-    while unvisited:
-        current_node = min(unvisited, key=lambda node: distances[node])
-
-        if distances[current_node] == float('inf'):
-            break
-
-        unvisited.remove(current_node)
-
-        for neighbor, weight in graph[current_node].items():
-            if neighbor in unvisited:
-                new_distance = distances[current_node] + weight
-                if new_distance < distances[neighbor]:
-                    distances[neighbor] = round(new_distance,2)
-
-    return distances
-
-def validator(graph: dict[str, dict[str, float]]) -> bool:
+    >>> example_file = "datasets/example.dot"
+    >>> with open(example_file, "w") as f:
+    ...     _ = f.write("graph example {\\n")
+    ...     _ = f.write("   A -- B [distance=5.0];\\n")
+    ...     _ = f.write("   B -- C [distance=7.2];\\n")
+    ...     _ = f.write("   A -- C [distance=8.0];\\n")
+    ...     _ = f.write("}\\n")
+    >>> read_file(example_file)
+    {'A': {'B': 5.0, 'C': 8.0}, 'B': {'A': 5.0, 'C': 7.2}, 'C': {'B': 7.2, 'A': 8.0}}
+
+    >>> example_file = "datasets/invalid_format.dot"
+    >>> with open(example_file, "w") as f:
+    ...     _ = f.write("{\\n")
+    ...     _ = f.write("   A -- B [distance=5.0];\\n")
+    ...     _ = f.write("}\\n")
+    >>> try:
+    ...     read_file(example_file)
+    ... except ValueError as e:
+    ...     print(e)
+    File must start with 'graph <name> {'.
+
+    >>> example_file = "datasets/invalid_distance.dot"
+    >>> with open(example_file, "w") as f:
+    ...     _ = f.write("graph example {\\n")
+    ...     _ = f.write("   A -- B []\\n")
+    ...     _ = f.write("}\\n")
+    >>> try:
+    ...     read_file(example_file)
+    ... except ValueError as e:
+    ...     print(e)
+    Incorrect line format: 'A -- B []'
+
+    >>> try:
+    ...     read_file("nonexistent.dot")
+    ... except FileNotFoundError as e:
+    ...     print(e)
+    File 'nonexistent.dot' not found.
+    """
+    # Check file extension
+    if not file_name.endswith(".dot"):
+        return "File must have a .dot extension."
+
+    # Try to open the file
+    try:
+        with open(file_name, "r", encoding="utf-8") as file:
+            lines = file.readlines()
+    except FileNotFoundError:
+        return f"File '{file_name}' not found."
+    except IOError:
+        return f"Error reading the file '{file_name}'."
+
+    # Check the format of the first and last lines
+    if not lines[0].strip().startswith("graph ") or not lines[0].strip().endswith("{"):
+        return "File must start with 'graph <name> {'."
+    if not lines[-1].strip() == "}":
+        return "File must end with '}'."
+    graph = {}
+
+    # Process graph lines
+    for line in lines[1:-1]:
+        line = line.strip()
+        if (
+            not line
+            or "--" not in line
+            or "[distance=" not in line
+            or not line.endswith("];")
+        ):
+            return f"Incorrect line format: '{line}'"
+
+        # Parse the line
+        try:
+            parts = line.split("--")
+            node1 = parts[0].strip()
+            right_part = parts[1].strip()
+            node2, distance_part = right_part.split("[distance=")
+            node2 = node2.strip()
+            distance = float(distance_part.rstrip("];").strip())
+        except (ValueError, TypeError, IndexError) as e:
+            return f"Error in line '{line}': {e}"
+        # Add edges to the graph
+        if node1 not in graph:
+            graph[node1] = {}
+        if node2 not in graph:
+            graph[node2] = {}
+
+        # The graph is undirected
+        graph[node1][node2] = distance
+        graph[node2][node1] = distance
+
+    return graph
+
+
+def validator(graph: dict[str, dict[str, float]]) -> bool | str:
     '''
     Reads the graph, and check if it the length of the graph is non-negative,
     completely not isolated, and connected
@@ -175,6 +220,7 @@
 
     return True
 
+
 def dijkstra(graph:dict[str, dict[str, float]], start_node:str) ->dict[str,float]:
     """
     Compute shortest paths from the start_node to all other nodes using Dijkstra's algorithm.
@@ -515,13 +561,6 @@
     :param clusters: list, Optional. A list of clusters of given graph.
     :return: None
     """
-<<<<<<< HEAD
-    pass
-
-if __name__ == '__main__':
-    import doctest
-    print(doctest.testmod())
-=======
     node_clusters = {}
     central_nodes = set()
 
@@ -630,5 +669,4 @@
 
 
 if __name__ == "__main__":
-    main()
->>>>>>> 23376bfb
+    main()